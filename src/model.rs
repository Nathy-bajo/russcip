--- conflicted
+++ resolved
@@ -1,11 +1,7 @@
 use core::panic;
 use std::cell::RefCell;
 use std::collections::BTreeMap;
-<<<<<<< HEAD
-use std::ffi::CString;
-=======
 use std::ffi::{c_int, CString};
->>>>>>> 0ccd9a74
 use std::mem::MaybeUninit;
 use std::rc::Rc;
 
@@ -298,8 +294,7 @@
         Ok(Constraint { raw: scip_cons })
     }
 
-<<<<<<< HEAD
-    /// Create set partitioning constraint
+    /// Create set cover constraint
     fn create_cons_set_cover(
         &mut self,
         vars: Vec<Rc<Variable>>,
@@ -322,26 +317,6 @@
         Ok(Constraint { raw: scip_cons })
     }
 
-    /// Create set packing constraint
-    fn create_cons_set_pack(
-        &mut self,
-        vars: Vec<Rc<Variable>>,
-        name: &str,
-    ) -> Result<Constraint, Retcode> {
-        let c_name = CString::new(name).unwrap();
-        let mut scip_cons = MaybeUninit::uninit();
-        scip_call! { ffi::SCIPcreateConsBasicSetpack(
-            self.raw,
-            scip_cons.as_mut_ptr(),
-            c_name.as_ptr(),
-            0,
-            std::ptr::null_mut(),
-        ) };
-        let scip_cons = unsafe { scip_cons.assume_init() };
-        for var in vars.iter() {
-            scip_call! { ffi::SCIPaddCoefSetppc(self.raw, scip_cons, var.raw) };
-        }
-=======
     fn create_cons_quadratic(
         &mut self,
         lin_vars: Vec<Rc<Variable>>,
@@ -392,12 +367,33 @@
         ) };
 
         let scip_cons = unsafe { scip_cons.assume_init() };
->>>>>>> 0ccd9a74
         scip_call! { ffi::SCIPaddCons(self.raw, scip_cons) };
         Ok(Constraint { raw: scip_cons })
     }
 
-<<<<<<< HEAD
+    /// Create set packing constraint
+    fn create_cons_set_pack(
+        &mut self,
+        vars: Vec<Rc<Variable>>,
+        name: &str,
+    ) -> Result<Constraint, Retcode> {
+        let c_name = CString::new(name).unwrap();
+        let mut scip_cons = MaybeUninit::uninit();
+        scip_call! { ffi::SCIPcreateConsBasicSetpack(
+            self.raw,
+            scip_cons.as_mut_ptr(),
+            c_name.as_ptr(),
+            0,
+            std::ptr::null_mut(),
+        ) };
+        let scip_cons = unsafe { scip_cons.assume_init() };
+        for var in vars.iter() {
+            scip_call! { ffi::SCIPaddCoefSetppc(self.raw, scip_cons, var.raw) };
+        }
+        scip_call! { ffi::SCIPaddCons(self.raw, scip_cons) };
+        Ok(Constraint { raw: scip_cons })
+    }
+
     /// Create solution
     fn create_sol(&self) -> Result<Solution, Retcode> {
         let mut sol = MaybeUninit::uninit();
@@ -409,8 +405,6 @@
         })
     }
 
-=======
->>>>>>> 0ccd9a74
     /// Add coefficient to set packing/partitioning/covering constraint
     fn add_cons_coef_setppc(
         &mut self,
@@ -1189,25 +1183,11 @@
         cons
     }
 
-<<<<<<< HEAD
     /// Adds a new set cover constraint to the model with the given variables and name.
     ///
     /// # Arguments
     ///
     /// * `vars` - The binary variables in the constraint.
-=======
-    /// Adds a new quadratic constraint to the model with the given variables, coefficients, left-hand side, right-hand side, and name.
-    ///
-    /// # Arguments
-    ///
-    /// * `lin_vars` - The linear variables in the constraint.
-    /// * `lin_coefs` - The coefficients of the linear variables in the constraint.
-    /// * `quad_vars_1` - The first variable in the quadratic constraints.
-    /// * `quad_vars_2` - The second variable in the quadratic constraints.
-    /// * `quad_coefs` - The coefficients of the quadratic terms in the constraint.
-    /// * `lhs` - The left-hand side of the constraint.
-    /// * `rhs` - The right-hand side of the constraint.
->>>>>>> 0ccd9a74
     /// * `name` - The name of the constraint.
     ///
     /// # Returns
@@ -1216,7 +1196,6 @@
     ///
     /// # Panics
     ///
-<<<<<<< HEAD
     /// This method panics if the constraint cannot be created in the current state, or if any of the variables are not binary.
     pub fn add_cons_set_cover(&mut self, vars: Vec<Rc<Variable>>, name: &str) -> Rc<Constraint> {
         assert!(vars.iter().all(|v| v.var_type() == VarType::Binary));
@@ -1249,7 +1228,30 @@
             .scip
             .create_cons_set_pack(vars, name)
             .expect("Failed to add constraint set packing in state ProblemCreated");
-=======
+        let cons = Rc::new(cons);
+        self.state.conss.borrow_mut().push(cons.clone());
+        cons
+    }
+
+    /// Adds a new quadratic constraint to the model with the given variables, coefficients, left-hand side, right-hand side, and name.
+    ///
+    /// # Arguments
+    ///
+    /// * `lin_vars` - The linear variables in the constraint.
+    /// * `lin_coefs` - The coefficients of the linear variables in the constraint.
+    /// * `quad_vars_1` - The first variable in the quadratic constraints.
+    /// * `quad_vars_2` - The second variable in the quadratic constraints.
+    /// * `quad_coefs` - The coefficients of the quadratic terms in the constraint.
+    /// * `lhs` - The left-hand side of the constraint.
+    /// * `rhs` - The right-hand side of the constraint.
+    /// * `name` - The name of the constraint.
+    ///
+    /// # Returns
+    ///
+    /// A reference-counted pointer to the new constraint.
+    ///
+    /// # Panics
+    ///
     /// This method panics if the constraint cannot be created in the current state.
     pub fn add_cons_quadratic(
         &mut self,
@@ -1278,7 +1280,6 @@
                 name,
             )
             .expect("Failed to create constraint in state ProblemCreated");
->>>>>>> 0ccd9a74
         let cons = Rc::new(cons);
         self.state.conss.borrow_mut().push(cons.clone());
         cons
@@ -1942,9 +1943,9 @@
         );
 
         let solved_model = model.solve();
-        let status = solved_model.get_status();
+        let status = solved_model.status();
         assert_eq!(status, Status::Optimal);
 
-        assert!((2f64.sqrt() - solved_model.get_obj_val()).abs() < 1e-3);
+        assert!((2f64.sqrt() - solved_model.obj_val()).abs() < 1e-3);
     }
 }