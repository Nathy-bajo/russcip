--- conflicted
+++ resolved
@@ -731,25 +731,6 @@
             .expect("Failed to add constraint coefficient in state ProblemCreated");
     }
 
-<<<<<<< HEAD
-    pub fn include_branch_rule(
-        self,
-        name: &str,
-        desc: &str,
-        priority: i32,
-        maxdepth: i32,
-        maxbounddist: f64,
-        rule: &mut dyn BranchRule,
-    ) -> Self {
-        self.scip
-            .include_branch_rule(name, desc, priority, maxdepth, maxbounddist, rule)
-            .expect("Failed to include branch rule at state Unsolved");
-        self
-    }
-
-
-=======
->>>>>>> e2b113a6
     pub fn include_pricer(
         self,
         name: &str,
