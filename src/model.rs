--- conflicted
+++ resolved
@@ -2545,7 +2545,6 @@
     }
 
     #[test]
-<<<<<<< HEAD
     fn test_pow_expr() {
         let mut model = Model::new()
             .hide_output()
@@ -2630,7 +2629,7 @@
         // Should maximize x with x^2 + y^2 <= 25
         assert!((sol.val(&x) - 5.0).abs() < 1e-6);
         assert!(sol.val(&y).abs() < 1e-6);
-=======
+  }
     fn sos1_constraint() {
         let mut model = Model::new()
             .hide_output()
@@ -2685,6 +2684,5 @@
         assert_eq!(solution.val(&x2), 0.);
         assert_eq!(solution.val(&x3), 0.);
         assert_eq!(solved_model.obj_val(), 10.);
->>>>>>> 8dc1f3c9
     }
 }