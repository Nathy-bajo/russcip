--- conflicted
+++ resolved
@@ -1650,10 +1650,7 @@
 mod tests {
     use std::fs;
     use std::path::Path;
-<<<<<<< HEAD
-
-=======
->>>>>>> 245a7ebc
+
     use crate::status::Status;
 
     use super::*;
@@ -1945,31 +1942,19 @@
         assert!((2f64.sqrt() - solved_model.obj_val()).abs() < 1e-3);
     }
 
-<<<<<<< HEAD
-=======
-
->>>>>>> 245a7ebc
     #[test]
     fn set_str_param() {
         let mut model = Model::new()
             .hide_output()
-<<<<<<< HEAD
             .set_str_param("visual/vbcfilename", "test.vbc")
             .unwrap()
-=======
-            .set_str_param("visual/vbcfilename", "test.vbc").unwrap()
->>>>>>> 245a7ebc
             .include_default_plugins()
             .create_prob("test")
             .set_obj_sense(ObjSense::Minimize);
 
         let x1 = model.add_var(0., 1., 3., "x1", VarType::Binary);
         let x2 = model.add_var(0., 1., 4., "x2", VarType::Binary);
-<<<<<<< HEAD
         model.add_cons_set_part(vec![x1, x2], "c");
-=======
-        let cons1 = model.add_cons_set_part(vec![x1, x2], "c");
->>>>>>> 245a7ebc
 
         let solved_model = model.solve();
         let status = solved_model.status();
@@ -1980,27 +1965,16 @@
         fs::remove_file("test.vbc").unwrap();
     }
 
-<<<<<<< HEAD
-=======
-
->>>>>>> 245a7ebc
     #[test]
     fn write_and_read_lp() {
         let model = create_model();
 
-<<<<<<< HEAD
         model.write("test.lp", "lp").unwrap();
 
         let read_model = Model::new()
             .include_default_plugins()
             .read_prob("test.lp")
             .unwrap();
-=======
-        model.write("test.lp", "lp");
-
-        let read_model = Model::new()
-        .include_default_plugins().read_prob("test.lp").unwrap();
->>>>>>> 245a7ebc
 
         let solved = model.solve();
         let read_solved = read_model.solve();
@@ -2011,48 +1985,27 @@
         fs::remove_file("test.lp").unwrap();
     }
 
-<<<<<<< HEAD
-=======
-
->>>>>>> 245a7ebc
     #[test]
     fn print_version() {
         Model::new().print_version();
     }
 
-<<<<<<< HEAD
-=======
-
->>>>>>> 245a7ebc
     #[test]
     fn set_int_param() {
         let res = Model::new()
             .hide_output()
-<<<<<<< HEAD
             .set_int_param("display/verblevel", -1)
             .unwrap_err();
-=======
-            .set_int_param("display/verblevel", -1).unwrap_err();
->>>>>>> 245a7ebc
 
         assert_eq!(res, Retcode::ParameterWrongVal);
     }
 
-<<<<<<< HEAD
     #[test]
     fn set_real_param() {
         let model = Model::new()
             .hide_output()
             .set_real_param("limits/time", 0.)
             .unwrap()
-=======
-
-    #[test]
-    fn set_real_param() {
-        let mut model = Model::new()
-            .hide_output()
-            .set_real_param("limits/time", 0.).unwrap()
->>>>>>> 245a7ebc
             .include_default_plugins()
             .read_prob("data/test/simple.lp")
             .unwrap()
@@ -2060,7 +2013,6 @@
 
         assert_eq!(model.status(), Status::TimeLimit);
     }
-<<<<<<< HEAD
 
     #[test]
     fn set_heurs_presolving_separation() {
@@ -2076,6 +2028,76 @@
 
         assert_eq!(model.status(), Status::Optimal);
     }
-=======
->>>>>>> 245a7ebc
+
+
+    #[test]
+    fn set_str_param() {
+        let mut model = Model::new()
+            .hide_output()
+            .set_str_param("visual/vbcfilename", "test.vbc").unwrap()
+            .include_default_plugins()
+            .create_prob("test")
+            .set_obj_sense(ObjSense::Minimize);
+
+        let x1 = model.add_var(0., 1., 3., "x1", VarType::Binary);
+        let x2 = model.add_var(0., 1., 4., "x2", VarType::Binary);
+        let cons1 = model.add_cons_set_part(vec![x1, x2], "c");
+
+        let solved_model = model.solve();
+        let status = solved_model.status();
+        assert_eq!(status, Status::Optimal);
+        assert_eq!(solved_model.obj_val(), 3.);
+
+        assert!(Path::new("test.vbc").exists());
+        fs::remove_file("test.vbc").unwrap();
+    }
+
+
+    #[test]
+    fn write_and_read_lp() {
+        let model = create_model();
+
+        model.write("test.lp", "lp");
+
+        let read_model = Model::new()
+        .include_default_plugins().read_prob("test.lp").unwrap();
+
+        let solved = model.solve();
+        let read_solved = read_model.solve();
+
+        assert_eq!(solved.status(), read_solved.status());
+        assert_eq!(solved.obj_val(), read_solved.obj_val());
+
+        fs::remove_file("test.lp").unwrap();
+    }
+
+
+    #[test]
+    fn print_version() {
+        Model::new().print_version();
+    }
+
+
+    #[test]
+    fn set_int_param() {
+        let res = Model::new()
+            .hide_output()
+            .set_int_param("display/verblevel", -1).unwrap_err();
+
+        assert_eq!(res, Retcode::ParameterWrongVal);
+    }
+
+
+    #[test]
+    fn set_real_param() {
+        let mut model = Model::new()
+            .hide_output()
+            .set_real_param("limits/time", 0.).unwrap()
+            .include_default_plugins()
+            .read_prob("data/test/simple.lp")
+            .unwrap()
+            .solve();
+
+        assert_eq!(model.status(), Status::TimeLimit);
+    }
 }