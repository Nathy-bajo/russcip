use core::panic;
use std::collections::BTreeMap;
use std::ffi::CString;
use std::mem::MaybeUninit;
use std::rc::Rc;

<<<<<<< HEAD
use crate::{ffi, scip_call_panic};
use crate::branchrule::{BranchingCandidate, BranchingResult, BranchRule};
use crate::constraint::{Constraint};
use crate::pricer::{Pricer, PricerResultState};
=======
use crate::branching::{BranchRule, BranchingCandidate, BranchingResult};
use crate::constraint::Constraint;
>>>>>>> a1ba907f
use crate::retcode::Retcode;
use crate::scip_call;
use crate::solution::Solution;
use crate::status::Status;
use crate::variable::{Variable, VarId, VarType};

#[non_exhaustive]
struct ScipPtr(*mut ffi::SCIP);

impl ScipPtr {
    fn new() -> Self {
        let mut scip_ptr = MaybeUninit::uninit();
        scip_call_panic!(ffi::SCIPcreate(scip_ptr.as_mut_ptr()));
        let scip_ptr = unsafe { scip_ptr.assume_init() };
        ScipPtr(scip_ptr)
    }

    fn set_str_param(&mut self, param: &str, value: &str) -> Result<(), Retcode> {
        let param = CString::new(param).unwrap();
        let value = CString::new(value).unwrap();
        scip_call! { ffi::SCIPsetStringParam(self.0, param.as_ptr(), value.as_ptr()) };
        Ok(())
    }

    fn set_int_param(&mut self, param: &str, value: i32) -> Result<(), Retcode> {
        let param = CString::new(param).unwrap();
        scip_call! { ffi::SCIPsetIntParam(self.0, param.as_ptr(), value) };
        Ok(())
    }

    fn set_longint_param(&mut self, param: &str, value: i64) -> Result<(), Retcode> {
        let param = CString::new(param).unwrap();
        scip_call! { ffi::SCIPsetLongintParam(self.0, param.as_ptr(), value) };
        Ok(())
    }

    fn set_real_param(&mut self, param: &str, value: f64) -> Result<(), Retcode> {
        let param = CString::new(param).unwrap();
        scip_call! { ffi::SCIPsetRealParam(self.0, param.as_ptr(), value) };
        Ok(())
    }

    fn set_presolving(&mut self, presolving: ParamSetting) -> Result<(), Retcode> {
        scip_call! { ffi::SCIPsetPresolving(self.0, presolving.into(), true.into()) };
        Ok(())
    }

    fn set_separating(&mut self, separating: ParamSetting) -> Result<(), Retcode> {
        scip_call! { ffi::SCIPsetSeparating(self.0, separating.into(), true.into()) };
        Ok(())
    }

    fn set_heuristics(&mut self, heuristics: ParamSetting) -> Result<(), Retcode> {
        scip_call! { ffi::SCIPsetHeuristics(self.0, heuristics.into(), true.into()) };
        Ok(())
    }

    fn create_prob(&mut self, name: &str) -> Result<(), Retcode> {
        let name = CString::new(name).unwrap();
        scip_call!(ffi::SCIPcreateProbBasic(self.0, name.as_ptr()));
        Ok(())
    }

    fn read_prob(&mut self, filename: &str) -> Result<(), Retcode> {
        let filename = CString::new(filename).unwrap();
        scip_call!(ffi::SCIPreadProb(
            self.0,
            filename.as_ptr(),
            std::ptr::null_mut()
        ));
        Ok(())
    }

    fn set_obj_sense(&mut self, sense: ObjSense) -> Result<(), Retcode> {
        scip_call!(ffi::SCIPsetObjsense(self.0, sense.into()));
        Ok(())
    }

    fn get_n_vars(&self) -> usize {
        unsafe { ffi::SCIPgetNVars(self.0) as usize }
    }

    fn get_n_conss(&self) -> usize {
        unsafe { ffi::SCIPgetNConss(self.0) as usize }
    }

    fn get_status(&self) -> Status {
        let status = unsafe { ffi::SCIPgetStatus(self.0) };
        status.try_into().expect("Unknown SCIP status")
    }

    fn print_version(&self) {
        unsafe { ffi::SCIPprintVersion(self.0, std::ptr::null_mut()) };
    }

    fn write(&self, path: &str, ext: &str) -> Result<(), Retcode> {
        let c_path = CString::new(path).unwrap();
        let c_ext = CString::new(ext).unwrap();
        scip_call! { ffi::SCIPwriteOrigProblem(
            self.0,
            c_path.as_ptr(),
            c_ext.as_ptr(),
            true.into(),
        ) };
        Ok(())
    }

    fn include_default_plugins(&mut self) -> Result<(), Retcode> {
        scip_call!(ffi::SCIPincludeDefaultPlugins(self.0));
        Ok(())
    }

    fn get_vars(&self) -> BTreeMap<usize, Rc<Variable>> {
        // NOTE: this method should only be called once per SCIP instance
        let n_vars = self.get_n_vars();
        let mut vars = BTreeMap::new();
        let scip_vars = unsafe { ffi::SCIPgetVars(self.0) };
        for i in 0..n_vars {
            let scip_var = unsafe { *scip_vars.add(i) };
            unsafe {
                ffi::SCIPcaptureVar(self.0, scip_var);
            }
            let var = Rc::new(Variable { raw: scip_var });
            vars.insert(var.get_index(), var);
        }
        vars
    }

    fn get_conss(&self) -> Vec<Rc<Constraint>> {
        // NOTE: this method should only be called once per SCIP instance
        let n_conss = self.get_n_conss();
        let mut conss = Vec::with_capacity(n_conss);
        let scip_conss = unsafe { ffi::SCIPgetConss(self.0) };
        for i in 0..n_conss {
            let scip_cons = unsafe { *scip_conss.add(i) };
            unsafe {
                ffi::SCIPcaptureCons(self.0, scip_cons);
            }
            let cons = Rc::new(Constraint { raw: scip_cons });
            conss.push(cons);
        }
        conss
    }

    fn solve(&mut self) -> Result<(), Retcode> {
        scip_call!(ffi::SCIPsolve(self.0));
        Ok(())
    }

    fn get_n_sols(&self) -> usize {
        unsafe { ffi::SCIPgetNSols(self.0) as usize }
    }

    fn get_best_sol(&self) -> Solution {
        let sol = unsafe { ffi::SCIPgetBestSol(self.0) };

        Solution {
            scip_ptr: self.0,
            raw: sol,
        }
    }

    fn get_obj_val(&self) -> f64 {
        unsafe { ffi::SCIPgetPrimalbound(self.0) }
    }

    fn create_var(
        &mut self,
        lb: f64,
        ub: f64,
        obj: f64,
        name: &str,
        var_type: VarType,
    ) -> Result<Variable, Retcode> {
        let name = CString::new(name).unwrap();
        let mut var_ptr = MaybeUninit::uninit();
        scip_call! { ffi::SCIPcreateVarBasic(
            self.0,
            var_ptr.as_mut_ptr(),
            name.as_ptr(),
            lb,
            ub,
            obj,
            var_type.into(),
        ) };
        let var_ptr = unsafe { var_ptr.assume_init() };
        scip_call! { ffi::SCIPaddVar(self.0, var_ptr) };
        Ok(Variable { raw: var_ptr })
    }

    fn create_cons(
        &mut self,
        vars: Vec<Rc<Variable>>,
        coefs: &[f64],
        lhs: f64,
        rhs: f64,
        name: &str,
    ) -> Result<Constraint, Retcode> {
        assert_eq!(vars.len(), coefs.len());
        let c_name = CString::new(name).unwrap();
        let mut scip_cons = MaybeUninit::uninit();
        scip_call! { ffi::SCIPcreateConsBasicLinear(
            self.0,
            scip_cons.as_mut_ptr(),
            c_name.as_ptr(),
            0,
            std::ptr::null_mut(),
            std::ptr::null_mut(),
            lhs,
            rhs,
        ) };
        let scip_cons = unsafe { scip_cons.assume_init() };
        for (i, var) in vars.iter().enumerate() {
            scip_call! { ffi::SCIPaddCoefLinear(self.0, scip_cons, var.raw, coefs[i]) };
        }
        scip_call! { ffi::SCIPaddCons(self.0, scip_cons) };
        Ok(Constraint { raw: scip_cons })
    }

<<<<<<< HEAD
    /// Create set partitioning constraint
    fn create_cons_set_part(
        &mut self,
        vars: Vec<Rc<Variable>>,
        name: &str,
    ) -> Result<Constraint, Retcode> {
        let c_name = CString::new(name).unwrap();
        let mut scip_cons = MaybeUninit::uninit();
        scip_call! { ffi::SCIPcreateConsBasicSetpart(
            self.0,
            scip_cons.as_mut_ptr(),
            c_name.as_ptr(),
            0,
            std::ptr::null_mut(),
        ) };
        let scip_cons = unsafe { scip_cons.assume_init() };
        for (i, var) in vars.iter().enumerate() {
            scip_call! { ffi::SCIPaddCoefSetppc(self.0, scip_cons, var.raw) };
        }
        scip_call! { ffi::SCIPaddCons(self.0, scip_cons) };
        Ok(Constraint { raw: scip_cons  })
    }

    /// Add coefficient to set packing/partitioning/covering constraint
    fn add_cons_coef_setppc(&mut self, cons: Rc<Constraint>, var: Rc<Variable>) -> Result<(), Retcode> {
        scip_call! { ffi::SCIPaddCoefSetppc(self.0, cons.raw, var.raw) };
        Ok(())
    }

=======
>>>>>>> a1ba907f
    fn get_lp_branching_cands(scip: *mut ffi::SCIP) -> Vec<BranchingCandidate> {
        let mut lpcands = MaybeUninit::uninit();
        let mut lpcandssol = MaybeUninit::uninit();
        // let mut lpcandsfrac = MaybeUninit::uninit();
        let mut nlpcands = MaybeUninit::uninit();
        // let mut npriolpcands = MaybeUninit::uninit();
        let mut nfracimplvars = MaybeUninit::uninit();
        unsafe {
            ffi::SCIPgetLPBranchCands(
                scip,
                lpcands.as_mut_ptr(),
                lpcandssol.as_mut_ptr(),
                std::ptr::null_mut(),
                nlpcands.as_mut_ptr(),
                std::ptr::null_mut(),
                nfracimplvars.as_mut_ptr(),
            );
        }
        let lpcands = unsafe { lpcands.assume_init() };
        let lpcandssol = unsafe { lpcandssol.assume_init() };
        // let lpcandsfrac = unsafe { lpcandsfrac.assume_init() };
        let nlpcands = unsafe { nlpcands.assume_init() };
        // let npriolpcands = unsafe { npriolpcands.assume_init() };
        let mut cands = Vec::with_capacity(nlpcands as usize);
        for i in 0..nlpcands {
            let var_ptr = unsafe { *lpcands.add(i as usize) };
            let sol = unsafe { *lpcandssol.add(i as usize) };
            let frac = sol.fract();
            cands.push(BranchingCandidate {
                var_ptr,
                lp_sol_val: sol,
                frac,
            });
        }
        cands
    }

    fn branch_var_val(
        scip: *mut ffi::SCIP,
        var: *mut ffi::SCIP_VAR,
        val: f64,
    ) -> Result<(), Retcode> {
        scip_call! { ffi::SCIPbranchVarVal(scip, var, val, std::ptr::null_mut(), std::ptr::null_mut(),std::ptr::null_mut()) };
        Ok(())
    }

    fn include_branch_rule(
        &self,
        name: &str,
        desc: &str,
        priority: i32,
        maxdepth: i32,
        maxbounddist: f64,
        rule: &mut dyn BranchRule,
    ) -> Result<(), Retcode> {
        let c_name = CString::new(name).unwrap();
        let c_desc = CString::new(desc).unwrap();

        // TODO: Add rest of branching rule plugin callbacks

        extern "C" fn branchexeclp(
            scip: *mut ffi::SCIP,
            branchrule: *mut ffi::SCIP_BRANCHRULE,
            _: u32,
            res: *mut ffi::SCIP_RESULT,
        ) -> ffi::SCIP_Retcode {
            let data_ptr = unsafe { ffi::SCIPbranchruleGetData(branchrule) };
            assert!(!data_ptr.is_null());
            let rule_ptr = data_ptr as *mut &mut dyn BranchRule;
            let cands = ScipPtr::get_lp_branching_cands(scip);
            let branching_res = unsafe { (*rule_ptr).execute(cands) };

<<<<<<< HEAD
            if let BranchingResult::BranchOn(cand) = branching_res.clone() {
                ScipPtr::branch_var_val(scip, cand.var_ptr, cand.lp_sol_val).unwrap();
=======
            match branching_res.clone() {
                BranchingResult::BranchOn(cand) => {
                    ScipPtr::branch_var_val(scip, cand.var_ptr, cand.lp_sol_val).unwrap();
                }
                BranchingResult::DidNotRun | BranchingResult::CustomBranching  | BranchingResult::CutOff => {}
>>>>>>> a1ba907f
            };

            unsafe { *res = branching_res.into() };
            Retcode::Okay.into()
        }

        extern "C" fn branchfree(
            _scip: *mut ffi::SCIP,
            branchrule: *mut ffi::SCIP_BRANCHRULE,
        ) -> ffi::SCIP_Retcode {
             let data_ptr = unsafe { ffi::SCIPbranchruleGetData(branchrule) };
            assert!(!data_ptr.is_null());
            drop(unsafe { Box::from_raw(data_ptr as *mut &mut dyn BranchRule) });
            Retcode::Okay.into()
        }

        let rule_ptr = Box::into_raw(Box::new(rule));
        let branchrule_faker = rule_ptr as *mut ffi::SCIP_BranchruleData;

        scip_call!(ffi::SCIPincludeBranchrule(
            self.0,
            c_name.as_ptr(),
            c_desc.as_ptr(),
            priority,
            maxdepth,
            maxbounddist,
            None,
            Some(branchfree),
            None,
            None,
            None,
            None,
            Some(branchexeclp),
            None,
            None,
            branchrule_faker,
        ));

        Ok(())
    }

<<<<<<< HEAD
    fn include_pricer(
        &self,
        name: &str,
        desc: &str,
        priority: i32,
        delay: bool,
        pricer: &mut dyn Pricer,
    ) -> Result<(), Retcode> {
        let c_name = CString::new(name).unwrap();
        let c_desc = CString::new(desc).unwrap();

        fn call_pricer(
            scip: *mut ffi::SCIP,
            pricer: *mut ffi::SCIP_PRICER,
            lowerbound: *mut f64,
            stopearly: *mut ::std::os::raw::c_uint,
            result: *mut ffi::SCIP_RESULT,
            farkas: bool,
        ) -> ffi::SCIP_Retcode {
            let data_ptr = unsafe { ffi::SCIPpricerGetData(pricer) };
            assert!(!data_ptr.is_null());
            let pricer_ptr = data_ptr as *mut &mut dyn Pricer;

            let n_vars_before = unsafe { ffi::SCIPgetNVars(scip) };
            let pricing_res = unsafe { (*pricer_ptr).generate_columns(farkas) };

            if !farkas {
                pricing_res.lower_bound.map(|lb| unsafe { *lowerbound = lb });
                if pricing_res.state == PricerResultState::StopEarly {
                    unsafe { *stopearly = 1 };
                }
            }

            if farkas && pricing_res.state == PricerResultState::StopEarly {
                panic!("Farkas pricing should never stop early as LP would remain infeasible");
            }

            if pricing_res.state == PricerResultState::StopEarly || pricing_res.state == PricerResultState::FoundColumns {
                let n_vars_after = unsafe { ffi::SCIPgetNVars(scip) };
                assert!(n_vars_before < n_vars_after);
            }

            unsafe { *result = pricing_res.state.into() };
            Retcode::Okay.into()
        }

        unsafe extern "C" fn pricerredcost(
            scip: *mut ffi::SCIP,
            pricer: *mut ffi::SCIP_PRICER,
            lowerbound: *mut f64,
            stopearly: *mut ::std::os::raw::c_uint,
            result: *mut ffi::SCIP_RESULT,
        ) -> ffi::SCIP_Retcode {
            call_pricer(scip, pricer, lowerbound, stopearly, result, false)
        }


        unsafe extern "C" fn pricerfakas(
            scip: *mut ffi::SCIP,
            pricer: *mut ffi::SCIP_PRICER,
            result: *mut ffi::SCIP_RESULT,
        ) -> ffi::SCIP_Retcode {
            call_pricer(scip, pricer, std::ptr::null_mut(), std::ptr::null_mut(), result, true)
        }

        unsafe extern "C" fn pricerfree(
            _scip: *mut ffi::SCIP,
            pricer: *mut ffi::SCIP_PRICER,
        ) -> ffi::SCIP_Retcode {
            let data_ptr = unsafe { ffi::SCIPpricerGetData(pricer) };
            assert!(!data_ptr.is_null());
            drop(unsafe { Box::from_raw(data_ptr as *mut &mut dyn Pricer) });
            Retcode::Okay.into()
        }

        let pricer_ptr = Box::into_raw(Box::new(pricer));
        let pricer_faker = pricer_ptr as *mut ffi::SCIP_PricerData;

        scip_call!(
          ffi::SCIPincludePricer(
            self.0,
            c_name.as_ptr(),
            c_desc.as_ptr(),
            priority,
            delay.into(),
            None,
            Some(pricerfree),
            None,
            None,
            None,
            None,
            Some(pricerredcost),
            Some(pricerfakas),
            pricer_faker,
          )
        );

        unsafe {
            ffi::SCIPactivatePricer(self.0, ffi::SCIPfindPricer(self.0, c_name.as_ptr()));
        }

        Ok(())
    }

=======
>>>>>>> a1ba907f
    fn add_cons_coef(&mut self, cons: Rc<Constraint>, var: Rc<Variable>, coef: f64) -> Result<(), Retcode> {
        scip_call! { ffi::SCIPaddCoefLinear(self.0, cons.raw, var.raw, coef) };
        Ok(())
    }
<<<<<<< HEAD
=======

    fn get_n_nodes(&self) -> usize {
        unsafe { ffi::SCIPgetNNodes(self.0) as usize }
    }

    fn get_solving_time(&self) -> f64 {
        unsafe { ffi::SCIPgetSolvingTime(self.0) }
    }

    fn get_n_lp_iterations(&self) -> usize {
        unsafe { ffi::SCIPgetNLPIterations(self.0) as usize }
    }
}
>>>>>>> a1ba907f

    fn get_n_nodes(&self) -> usize {
        unsafe { ffi::SCIPgetNNodes(self.0) as usize }
    }

    fn get_solving_time(&self) -> f64 {
        unsafe { ffi::SCIPgetSolvingTime(self.0) }
    }

    fn get_n_lp_iterations(&self) -> usize {
        unsafe { ffi::SCIPgetNLPIterations(self.0) as usize }
    }
}

impl Drop for ScipPtr {
    fn drop(&mut self) {
        // Rust Model struct keeps at most one copy of each variable and constraint pointers
        // so we need to release them before freeing the SCIP instance

        // first check if we are in a stage where we have variables and constraints
        let scip_stage = unsafe { ffi::SCIPgetStage(self.0) };
        if scip_stage == ffi::SCIP_Stage_SCIP_STAGE_PROBLEM
            || scip_stage == ffi::SCIP_Stage_SCIP_STAGE_TRANSFORMED
            || scip_stage == ffi::SCIP_Stage_SCIP_STAGE_INITPRESOLVE
            || scip_stage == ffi::SCIP_Stage_SCIP_STAGE_PRESOLVING
            || scip_stage == ffi::SCIP_Stage_SCIP_STAGE_EXITPRESOLVE
            || scip_stage == ffi::SCIP_Stage_SCIP_STAGE_PRESOLVED
            || scip_stage == ffi::SCIP_Stage_SCIP_STAGE_INITSOLVE
            || scip_stage == ffi::SCIP_Stage_SCIP_STAGE_SOLVING
            || scip_stage == ffi::SCIP_Stage_SCIP_STAGE_SOLVED
            || scip_stage == ffi::SCIP_Stage_SCIP_STAGE_EXITSOLVE
        {
            // release variables
            let n_vars = unsafe { ffi::SCIPgetNOrigVars(self.0) };
            let vars = unsafe { ffi::SCIPgetOrigVars(self.0) };
            for i in 0..n_vars {
                let mut var = unsafe { *vars.add(i as usize) };
                scip_call_panic!(ffi::SCIPreleaseVar(self.0, &mut var));
            }

            // release constraints
            let n_conss = unsafe { ffi::SCIPgetNOrigConss(self.0) };
            let conss = unsafe { ffi::SCIPgetOrigConss(self.0) };
            for i in 0..n_conss {
                let mut cons = unsafe { *conss.add(i as usize) };
                scip_call_panic!(ffi::SCIPreleaseCons(self.0, &mut cons));
            }
        }

        // free SCIP instance
        unsafe { ffi::SCIPfree(&mut self.0) };
    }
}

#[non_exhaustive]
pub struct Model<State> {
    scip: ScipPtr,
    state: State,
}

pub struct Unsolved;

pub struct PluginsIncluded;

pub struct ProblemCreated {
    pub(crate) vars: BTreeMap<VarId, Rc<Variable>>,
    pub(crate) conss: Vec<Rc<Constraint>>,
}

pub struct Solved {
    pub(crate) vars: BTreeMap<VarId, Rc<Variable>>,
    pub(crate) conss: Vec<Rc<Constraint>>,
    pub(crate) best_sol: Option<Solution>,
}

impl Model<Unsolved> {
    pub fn new() -> Self {
        Self::try_new().expect("Failed to create SCIP instance")
    }

    pub fn try_new() -> Result<Self, Retcode> {
        let scip_ptr = ScipPtr::new();
        Ok(Model {
            scip: scip_ptr,
            state: Unsolved {},
        })
    }

    pub fn include_default_plugins(mut self) -> Model<PluginsIncluded> {
        self.scip
            .include_default_plugins()
            .expect("Failed to include default plugins");
        Model {
            scip: self.scip,
            state: PluginsIncluded {},
        }
    }

    pub fn set_str_param(mut self, param: &str, value: &str) -> Result<Self, Retcode> {
        self.scip.set_str_param(param, value)?;
        Ok(self)
    }

    pub fn set_int_param(mut self, param: &str, value: i32) -> Result<Self, Retcode> {
        self.scip.set_int_param(param, value)?;
        Ok(self)
    }

    pub fn set_longint_param(mut self, param: &str, value: i64) -> Result<Self, Retcode> {
        self.scip.set_longint_param(param, value)?;
        Ok(self)
    }

    pub fn set_real_param(mut self, param: &str, value: f64) -> Result<Self, Retcode> {
        self.scip.set_real_param(param, value)?;
        Ok(self)
    }

    pub fn set_presolving(mut self, presolving: ParamSetting) -> Self {
        self.scip
            .set_presolving(presolving)
            .expect("Failed to set presolving with valid value");
        self
    }

    pub fn set_separating(mut self, separating: ParamSetting) -> Self {
        self.scip
            .set_separating(separating)
            .expect("Failed to set separating with valid value");
        self
    }

    pub fn set_heuristics(mut self, heuristics: ParamSetting) -> Self {
        self.scip
            .set_heuristics(heuristics)
            .expect("Failed to set heuristics with valid value");
        self
    }

    pub fn include_branch_rule(
        self,
        name: &str,
        desc: &str,
        priority: i32,
        maxdepth: i32,
        maxbounddist: f64,
        rule: &mut dyn BranchRule,
    ) -> Self {
        self.scip
            .include_branch_rule(name, desc, priority, maxdepth, maxbounddist, rule)
            .expect("Failed to include branch rule at state Unsolved");
        self
    }
}

impl Model<PluginsIncluded> {
    pub fn create_prob(mut self, name: &str) -> Model<ProblemCreated> {
        self.scip
            .create_prob(name)
            .expect("Failed to create problem in state PluginsIncluded");
        Model {
            scip: self.scip,
            state: ProblemCreated {
                vars: BTreeMap::new(),
                conss: Vec::new(),
            },
        }
    }

    pub fn read_prob(mut self, filename: &str) -> Result<Model<ProblemCreated>, Retcode> {
        self.scip.read_prob(filename)?;
        let vars = self.scip.get_vars();
        let conss = self.scip.get_conss();
        let new_model = Model {
            scip: self.scip,
            state: ProblemCreated { vars, conss },
        };
        Ok(new_model)
    }
}

impl Model<ProblemCreated> {
    pub fn set_obj_sense(mut self, sense: ObjSense) -> Self {
        self.scip
            .set_obj_sense(sense)
            .expect("Failed to set objective sense in state ProblemCreated");
        self
    }

    pub fn add_var(
        &mut self,
        lb: f64,
        ub: f64,
        obj: f64,
        name: &str,
        var_type: VarType,
    ) -> Rc<Variable> {
        let var = self
            .scip
            .create_var(lb, ub, obj, name, var_type)
            .expect("Failed to create variable in state ProblemCreated");
        let var_id = var.get_index();
        let var = Rc::new(var);
        self.state.vars.insert(var_id, var.clone());
        var
    }

    pub fn add_cons(
        &mut self,
        vars: Vec<Rc<Variable>>,
        coefs: &[f64],
        lhs: f64,
        rhs: f64,
        name: &str,
    ) -> Rc<Constraint> {
        assert_eq!(vars.len(), coefs.len());
        let cons = self
            .scip
            .create_cons(vars, coefs, lhs, rhs, name)
            .expect("Failed to create constraint in state ProblemCreated");
        let cons = Rc::new(cons);
        self.state.conss.push(cons.clone());
        cons
    }

    pub fn add_cons_set_part(
        &mut self,
        vars: Vec<Rc<Variable>>,
        name: &str,
    ) -> Rc<Constraint> {
        assert!(vars.iter().all(|v| v.get_type() == VarType::Binary));
        let cons = self.scip
            .create_cons_set_part(vars, name)
            .expect("Failed to add constraint set partition in state ProblemCreated");
        let cons  = Rc::new(cons);
        self.state.conss.push(cons.clone());
        cons
    }

    pub fn add_cons_coef(
        &mut self,
        cons: Rc<Constraint>,
        var: Rc<Variable>,
        coef: f64,
    ) {
        self.scip
            .add_cons_coef(cons, var, coef)
            .expect("Failed to add constraint coefficient in state ProblemCreated");
    }

    pub fn add_cons_coef_setppc(&mut self, cons: Rc<Constraint>, var: Rc<Variable>) {
        assert_eq!(var.get_type(), VarType::Binary);
        self.scip
            .add_cons_coef_setppc(cons, var)
            .expect("Failed to add constraint coefficient in state ProblemCreated");
    }

    pub fn include_pricer(
        self,
        name: &str,
        desc: &str,
        priority: i32,
        delay: bool,
        pricer: &mut dyn Pricer,
    ) -> Self {
        self.scip
            .include_pricer(name, desc, priority, delay, pricer)
            .expect("Failed to include pricer at state Unsolved");
        self
    }

    pub fn solve(mut self) -> Model<Solved> {
        self.scip
            .solve()
            .expect("Failed to solve problem in state ProblemCreated");
        let mut new_model = Model {
            scip: self.scip,
            state: Solved {
                vars: self.state.vars,
                conss: self.state.conss,
                best_sol: None,
            },
        };
        new_model._set_best_sol();
        new_model
    }
}

impl Model<Solved> {
    fn _set_best_sol(&mut self) {
        if self.scip.get_n_sols() > 0 {
            self.state.best_sol = Some(self.scip.get_best_sol());
        }
    }

    pub fn get_best_sol(&self) -> Option<Box<&Solution>> {
        self.state.best_sol.as_ref().map(Box::new)
    }

    pub fn get_n_sols(&self) -> usize {
        self.scip.get_n_sols()
    }

    pub fn get_obj_val(&self) -> f64 {
        self.scip.get_obj_val()
    }

    pub fn get_n_nodes(&self) -> usize {
        self.scip.get_n_nodes()
    }

    pub fn get_solving_time(&self) -> f64 {
        self.scip.get_solving_time()
    }

    pub fn get_n_lp_iterations(&self) -> usize {
        self.scip.get_n_lp_iterations()
    }
}

pub trait ModelWithProblem {
    fn get_vars(&self) -> Vec<Rc<Variable>>;
    fn get_var(&self, var_id: VarId) -> Option<Rc<Variable>>;
    fn get_n_vars(&self) -> usize;
    fn get_n_conss(&mut self) -> usize;
    fn get_conss(&mut self) -> Vec<Rc<Constraint>>;
    fn write(&self, path: &str, ext: &str) -> Result<(), Retcode>;
}

macro_rules! impl_ModelWithProblem {
    (for $($t:ty),+) => {
        $(impl ModelWithProblem for $t {

            fn get_vars(&self) -> Vec<Rc<Variable>> {
            self.state.vars.values().map(Rc::clone).collect()
        }

    fn get_n_vars(&self) -> usize {
        self.scip.get_n_vars()
    }

    fn get_var(&self, var_id: VarId) -> Option<Rc<Variable>> {
        self.state.vars.get(&var_id).map(Rc::clone)
    }

    fn get_n_conss(&mut self) -> usize {
        self.scip.get_n_conss()
    }

    fn get_conss(&mut self) -> Vec<Rc<Constraint>> {
        self.state.conss.iter().map(Rc::clone).collect()
    }

    fn write(&self, path: &str, ext: &str) -> Result<(), Retcode> {
        self.scip.write(path, ext)?;
        Ok(())
    }

        })*
    }
}

impl_ModelWithProblem!(for Model<ProblemCreated>, Model<Solved>);

impl<T> Model<T> {
    #[cfg(feature = "raw")]
    pub unsafe fn scip_ptr(&self) -> *mut ffi::SCIP {
        self.scip.0
    }

    pub fn get_status(&self) -> Status {
        self.scip.get_status()
    }

    pub fn print_version(&self) {
        self.scip.print_version()
    }

    pub fn hide_output(mut self) -> Self {
        self.scip
            .set_int_param("display/verblevel", 0)
            .expect("Failed to set display/verblevel to 0");
        self
    }

    pub fn set_time_limit(mut self, time_limit: usize) -> Self {
        self.scip
            .set_real_param("limits/time", time_limit as f64)
            .expect("Failed to set time limit");
        self
    }
}

impl Default for Model<ProblemCreated> {
    fn default() -> Self {
        Model::new()
            .include_default_plugins()
            .create_prob("problem")
    }
}

#[derive(Debug)]
pub enum ParamSetting {
    Default,
    Aggressive,
    Fast,
    Off,
}

impl From<ParamSetting> for ffi::SCIP_PARAMSETTING {
    fn from(val: ParamSetting) -> Self {
        match val {
            ParamSetting::Default => ffi::SCIP_ParamSetting_SCIP_PARAMSETTING_DEFAULT,
            ParamSetting::Aggressive => ffi::SCIP_ParamSetting_SCIP_PARAMSETTING_AGGRESSIVE,
            ParamSetting::Fast => ffi::SCIP_ParamSetting_SCIP_PARAMSETTING_FAST,
            ParamSetting::Off => ffi::SCIP_ParamSetting_SCIP_PARAMSETTING_OFF,
        }
    }
}

#[derive(Debug)]
pub enum ObjSense {
    Minimize,
    Maximize,
}

impl From<ffi::SCIP_OBJSENSE> for ObjSense {
    fn from(sense: ffi::SCIP_OBJSENSE) -> Self {
        match sense {
            ffi::SCIP_Objsense_SCIP_OBJSENSE_MAXIMIZE => ObjSense::Maximize,
            ffi::SCIP_Objsense_SCIP_OBJSENSE_MINIMIZE => ObjSense::Minimize,
            _ => panic!("Unknown objective sense value {:?}", sense),
        }
    }
}

impl From<ObjSense> for ffi::SCIP_OBJSENSE {
    fn from(val: ObjSense) -> Self {
        match val {
            ObjSense::Maximize => ffi::SCIP_Objsense_SCIP_OBJSENSE_MAXIMIZE,
            ObjSense::Minimize => ffi::SCIP_Objsense_SCIP_OBJSENSE_MINIMIZE,
        }
    }
}

#[cfg(test)]
mod tests {
    use crate::status::Status;

    use super::*;

    #[test]
    fn solve_from_lp_file() {
        let mut model = Model::new()
            .hide_output()
            .include_default_plugins()
            .read_prob("data/test/simple.lp")
            .unwrap()
            .solve();
        let status = model.get_status();
        assert_eq!(status, Status::Optimal);

        //test objective value
        let obj_val = model.get_obj_val();
        assert_eq!(obj_val, 200.);

        //test constraints
        let conss = model.get_conss();
        assert_eq!(conss.len(), 2);

        //test solution values
        let sol = model.get_best_sol().unwrap();
        let vars = model.get_vars();
        assert_eq!(vars.len(), 2);
        assert_eq!(sol.get_var_val(&vars[0]), 40.);
        assert_eq!(sol.get_var_val(&vars[1]), 20.);

        assert_eq!(sol.get_obj_val(), model.get_obj_val());
    }

    #[test]
    fn set_time_limit() {
        let model = Model::new()
            .hide_output()
            .set_time_limit(0)
            .include_default_plugins()
            .read_prob("data/test/simple.lp")
            .unwrap()
            .solve();
        let status = model.get_status();
        assert_eq!(status, Status::TimeLimit);
        assert!(model.get_solving_time() < 0.5);
        assert_eq!(model.get_n_nodes(), 0);
        assert_eq!(model.get_n_lp_iterations(), 0);
    }

    #[test]
    fn add_variable() {
        let mut model = Model::new()
            .hide_output()
            .include_default_plugins()
            .create_prob("test")
            .set_obj_sense(ObjSense::Maximize);
        let x1_id = model
            .add_var(0., f64::INFINITY, 3., "x1", VarType::Integer)
            .get_index();
        let x2_id = model
            .add_var(0., f64::INFINITY, 4., "x2", VarType::Continuous)
            .get_index();
        let x1 = model.get_var(x1_id).unwrap();
        let x2 = model.get_var(x2_id).unwrap();
        assert_eq!(model.get_n_vars(), 2);
        assert_eq!(model.get_vars().len(), 2);
        assert!(x1.raw != x2.raw);
        assert!(x1.get_type() == VarType::Integer);
        assert!(x2.get_type() == VarType::Continuous);
        assert!(x1.get_name() == "x1");
        assert!(x2.get_name() == "x2");
        assert!(x1.get_obj() == 3.);
        assert!(x2.get_obj() == 4.);
    }

    fn create_model() -> Model<ProblemCreated> {
        let mut model = Model::new()
            .hide_output()
            .include_default_plugins()
            .create_prob("test")
            .set_obj_sense(ObjSense::Maximize);

        let x1 = model.add_var(0., f64::INFINITY, 3., "x1", VarType::Integer);
        let x2 = model.add_var(0., f64::INFINITY, 4., "x2", VarType::Integer);
        model.add_cons(
            vec![x1.clone(), x2.clone()],
            &[2., 1.],
            -f64::INFINITY,
            100.,
            "c1",
        );
        model.add_cons(
            vec![x1.clone(), x2.clone()],
            &[1., 2.],
            -f64::INFINITY,
            80.,
            "c2",
        );

        model
    }

    #[test]
    fn build_model_with_functions() {
        let mut model = create_model();
        assert_eq!(model.get_vars().len(), 2);
        assert_eq!(model.get_n_conss(), 2);

        let conss = model.get_conss();
        assert_eq!(conss.len(), 2);
        assert_eq!(conss[0].get_name(), "c1");
        assert_eq!(conss[1].get_name(), "c2");

        let solved_model = model.solve();

        let status = solved_model.get_status();
        assert_eq!(status, Status::Optimal);

        let obj_val = solved_model.get_obj_val();
        assert_eq!(obj_val, 200.);

        let sol = solved_model.get_best_sol().unwrap();
        let vars = solved_model.get_vars();
        assert_eq!(vars.len(), 2);
        assert_eq!(sol.get_var_val(&vars[0]), 40.);
        assert_eq!(sol.get_var_val(&vars[1]), 20.);
    }

    #[test]
    fn unbounded_model() {
        let mut model = Model::default()
            .set_obj_sense(ObjSense::Maximize)
            .hide_output();

        model.add_var(0., f64::INFINITY, 1., "x1", VarType::Integer);
        model.add_var(0., f64::INFINITY, 1., "x2", VarType::Integer);

        let solved_model = model.solve();

        let status = solved_model.get_status();
        assert_eq!(status, Status::Unbounded);

        let sol = solved_model.get_best_sol();
        assert!(sol.is_some());
    }

    #[test]
    fn infeasible_model() {
        let mut model = Model::default()
            .set_obj_sense(ObjSense::Maximize)
            .hide_output();

        let var = model.add_var(0., 1., 1., "x1", VarType::Integer);

        model.add_cons(vec![var], &[1.], -f64::INFINITY, -1., "c1");

        let solved_model = model.solve();

        let status = solved_model.get_status();
        assert_eq!(status, Status::Infeasible);

        assert_eq!(solved_model.get_n_sols(), 0);
        let sol = solved_model.get_best_sol();
        assert!(sol.is_none());
    }

    #[cfg(feature = "raw")]
    #[test]
    fn scip_ptr() {
        let mut model = Model::new()
            .hide_output()
            .include_default_plugins()
            .create_prob("test")
            .set_obj_sense(ObjSense::Maximize);

        let x1 = model.add_var(0., f64::INFINITY, 3., "x1", VarType::Integer);
        let x2 = model.add_var(0., f64::INFINITY, 4., "x2", VarType::Integer);
        model.add_cons(
            vec![x1.clone(), x2.clone()],
            &[2., 1.],
            -f64::INFINITY,
            100.,
            "c1",
        );
        model.add_cons(
            vec![x1.clone(), x2.clone()],
            &[1., 2.],
            -f64::INFINITY,
            80.,
            "c2",
        );

        let scip_ptr = unsafe { model.scip_ptr() };
        assert!(!scip_ptr.is_null());
    }

    #[test]
    fn add_cons_coef() {
        let mut model = Model::new()
            .hide_output()
            .include_default_plugins()
            .create_prob("test")
            .set_obj_sense(ObjSense::Maximize);

        let x1 = model.add_var(0., f64::INFINITY, 3., "x1", VarType::Integer);
        let x2 = model.add_var(0., f64::INFINITY, 4., "x2", VarType::Integer);
        let cons = model.add_cons(
            vec![],
            &[],
            -f64::INFINITY,
            10.,
            "c1",
        );

        model.add_cons_coef(cons.clone(), x1.clone(), 0.); // x1 is unconstrained
        model.add_cons_coef(cons.clone(), x2.clone(), 10.); // x2 can't be be used

        let solved_model = model.solve();
        let status = solved_model.get_status();
        assert_eq!(status, Status::Unbounded);
    }

    #[test]
    fn set_partitioning_infeasible() {
        let mut model = Model::new()
            .hide_output()
            .include_default_plugins()
            .create_prob("test")
            .set_obj_sense(ObjSense::Minimize);

        let x1 = model.add_var(0., 1., 3., "x1", VarType::Binary);
        let x2 = model.add_var(0., 1., 4., "x2", VarType::Binary);
        let cons1 = model.add_cons_set_part(
            vec![],
            "c",
        );
        model.add_cons_coef_setppc(cons1.clone(), x1.clone());

        let cons2 = model.add_cons_set_part(
            vec![x2.clone()],
            "c",
        );

        let solved_model = model.solve();
        let status = solved_model.get_status();
        assert_eq!(status, Status::Optimal);
        assert_eq!(solved_model.get_obj_val(), 7.);
    }
}<|MERGE_RESOLUTION|>--- conflicted
+++ resolved
@@ -4,20 +4,15 @@
 use std::mem::MaybeUninit;
 use std::rc::Rc;
 
-<<<<<<< HEAD
-use crate::{ffi, scip_call_panic};
-use crate::branchrule::{BranchingCandidate, BranchingResult, BranchRule};
-use crate::constraint::{Constraint};
+use crate::branchrule::{BranchRule, BranchingCandidate, BranchingResult};
+use crate::constraint::Constraint;
 use crate::pricer::{Pricer, PricerResultState};
-=======
-use crate::branching::{BranchRule, BranchingCandidate, BranchingResult};
-use crate::constraint::Constraint;
->>>>>>> a1ba907f
 use crate::retcode::Retcode;
 use crate::scip_call;
 use crate::solution::Solution;
 use crate::status::Status;
-use crate::variable::{Variable, VarId, VarType};
+use crate::variable::{VarId, VarType, Variable};
+use crate::{ffi, scip_call_panic};
 
 #[non_exhaustive]
 struct ScipPtr(*mut ffi::SCIP);
@@ -232,7 +227,6 @@
         Ok(Constraint { raw: scip_cons })
     }
 
-<<<<<<< HEAD
     /// Create set partitioning constraint
     fn create_cons_set_part(
         &mut self,
@@ -249,21 +243,23 @@
             std::ptr::null_mut(),
         ) };
         let scip_cons = unsafe { scip_cons.assume_init() };
-        for (i, var) in vars.iter().enumerate() {
+        for var in vars.iter() {
             scip_call! { ffi::SCIPaddCoefSetppc(self.0, scip_cons, var.raw) };
         }
         scip_call! { ffi::SCIPaddCons(self.0, scip_cons) };
-        Ok(Constraint { raw: scip_cons  })
+        Ok(Constraint { raw: scip_cons })
     }
 
     /// Add coefficient to set packing/partitioning/covering constraint
-    fn add_cons_coef_setppc(&mut self, cons: Rc<Constraint>, var: Rc<Variable>) -> Result<(), Retcode> {
+    fn add_cons_coef_setppc(
+        &mut self,
+        cons: Rc<Constraint>,
+        var: Rc<Variable>,
+    ) -> Result<(), Retcode> {
         scip_call! { ffi::SCIPaddCoefSetppc(self.0, cons.raw, var.raw) };
         Ok(())
     }
 
-=======
->>>>>>> a1ba907f
     fn get_lp_branching_cands(scip: *mut ffi::SCIP) -> Vec<BranchingCandidate> {
         let mut lpcands = MaybeUninit::uninit();
         let mut lpcandssol = MaybeUninit::uninit();
@@ -336,16 +332,8 @@
             let cands = ScipPtr::get_lp_branching_cands(scip);
             let branching_res = unsafe { (*rule_ptr).execute(cands) };
 
-<<<<<<< HEAD
             if let BranchingResult::BranchOn(cand) = branching_res.clone() {
                 ScipPtr::branch_var_val(scip, cand.var_ptr, cand.lp_sol_val).unwrap();
-=======
-            match branching_res.clone() {
-                BranchingResult::BranchOn(cand) => {
-                    ScipPtr::branch_var_val(scip, cand.var_ptr, cand.lp_sol_val).unwrap();
-                }
-                BranchingResult::DidNotRun | BranchingResult::CustomBranching  | BranchingResult::CutOff => {}
->>>>>>> a1ba907f
             };
 
             unsafe { *res = branching_res.into() };
@@ -356,7 +344,7 @@
             _scip: *mut ffi::SCIP,
             branchrule: *mut ffi::SCIP_BRANCHRULE,
         ) -> ffi::SCIP_Retcode {
-             let data_ptr = unsafe { ffi::SCIPbranchruleGetData(branchrule) };
+            let data_ptr = unsafe { ffi::SCIPbranchruleGetData(branchrule) };
             assert!(!data_ptr.is_null());
             drop(unsafe { Box::from_raw(data_ptr as *mut &mut dyn BranchRule) });
             Retcode::Okay.into()
@@ -387,7 +375,6 @@
         Ok(())
     }
 
-<<<<<<< HEAD
     fn include_pricer(
         &self,
         name: &str,
@@ -415,7 +402,9 @@
             let pricing_res = unsafe { (*pricer_ptr).generate_columns(farkas) };
 
             if !farkas {
-                pricing_res.lower_bound.map(|lb| unsafe { *lowerbound = lb });
+                pricing_res
+                    .lower_bound
+                    .map(|lb| unsafe { *lowerbound = lb });
                 if pricing_res.state == PricerResultState::StopEarly {
                     unsafe { *stopearly = 1 };
                 }
@@ -425,7 +414,9 @@
                 panic!("Farkas pricing should never stop early as LP would remain infeasible");
             }
 
-            if pricing_res.state == PricerResultState::StopEarly || pricing_res.state == PricerResultState::FoundColumns {
+            if pricing_res.state == PricerResultState::StopEarly
+                || pricing_res.state == PricerResultState::FoundColumns
+            {
                 let n_vars_after = unsafe { ffi::SCIPgetNVars(scip) };
                 assert!(n_vars_before < n_vars_after);
             }
@@ -444,13 +435,19 @@
             call_pricer(scip, pricer, lowerbound, stopearly, result, false)
         }
 
-
         unsafe extern "C" fn pricerfakas(
             scip: *mut ffi::SCIP,
             pricer: *mut ffi::SCIP_PRICER,
             result: *mut ffi::SCIP_RESULT,
         ) -> ffi::SCIP_Retcode {
-            call_pricer(scip, pricer, std::ptr::null_mut(), std::ptr::null_mut(), result, true)
+            call_pricer(
+                scip,
+                pricer,
+                std::ptr::null_mut(),
+                std::ptr::null_mut(),
+                result,
+                true,
+            )
         }
 
         unsafe extern "C" fn pricerfree(
@@ -466,8 +463,7 @@
         let pricer_ptr = Box::into_raw(Box::new(pricer));
         let pricer_faker = pricer_ptr as *mut ffi::SCIP_PricerData;
 
-        scip_call!(
-          ffi::SCIPincludePricer(
+        scip_call!(ffi::SCIPincludePricer(
             self.0,
             c_name.as_ptr(),
             c_desc.as_ptr(),
@@ -482,8 +478,7 @@
             Some(pricerredcost),
             Some(pricerfakas),
             pricer_faker,
-          )
-        );
+        ));
 
         unsafe {
             ffi::SCIPactivatePricer(self.0, ffi::SCIPfindPricer(self.0, c_name.as_ptr()));
@@ -492,28 +487,15 @@
         Ok(())
     }
 
-=======
->>>>>>> a1ba907f
-    fn add_cons_coef(&mut self, cons: Rc<Constraint>, var: Rc<Variable>, coef: f64) -> Result<(), Retcode> {
+    fn add_cons_coef(
+        &mut self,
+        cons: Rc<Constraint>,
+        var: Rc<Variable>,
+        coef: f64,
+    ) -> Result<(), Retcode> {
         scip_call! { ffi::SCIPaddCoefLinear(self.0, cons.raw, var.raw, coef) };
         Ok(())
     }
-<<<<<<< HEAD
-=======
-
-    fn get_n_nodes(&self) -> usize {
-        unsafe { ffi::SCIPgetNNodes(self.0) as usize }
-    }
-
-    fn get_solving_time(&self) -> f64 {
-        unsafe { ffi::SCIPgetSolvingTime(self.0) }
-    }
-
-    fn get_n_lp_iterations(&self) -> usize {
-        unsafe { ffi::SCIPgetNLPIterations(self.0) as usize }
-    }
-}
->>>>>>> a1ba907f
 
     fn get_n_nodes(&self) -> usize {
         unsafe { ffi::SCIPgetNNodes(self.0) as usize }
@@ -739,26 +721,18 @@
         cons
     }
 
-    pub fn add_cons_set_part(
-        &mut self,
-        vars: Vec<Rc<Variable>>,
-        name: &str,
-    ) -> Rc<Constraint> {
+    pub fn add_cons_set_part(&mut self, vars: Vec<Rc<Variable>>, name: &str) -> Rc<Constraint> {
         assert!(vars.iter().all(|v| v.get_type() == VarType::Binary));
-        let cons = self.scip
+        let cons = self
+            .scip
             .create_cons_set_part(vars, name)
             .expect("Failed to add constraint set partition in state ProblemCreated");
-        let cons  = Rc::new(cons);
+        let cons = Rc::new(cons);
         self.state.conss.push(cons.clone());
         cons
     }
 
-    pub fn add_cons_coef(
-        &mut self,
-        cons: Rc<Constraint>,
-        var: Rc<Variable>,
-        coef: f64,
-    ) {
+    pub fn add_cons_coef(&mut self, cons: Rc<Constraint>, var: Rc<Variable>, coef: f64) {
         self.scip
             .add_cons_coef(cons, var, coef)
             .expect("Failed to add constraint coefficient in state ProblemCreated");
@@ -1167,13 +1141,7 @@
 
         let x1 = model.add_var(0., f64::INFINITY, 3., "x1", VarType::Integer);
         let x2 = model.add_var(0., f64::INFINITY, 4., "x2", VarType::Integer);
-        let cons = model.add_cons(
-            vec![],
-            &[],
-            -f64::INFINITY,
-            10.,
-            "c1",
-        );
+        let cons = model.add_cons(vec![], &[], -f64::INFINITY, 10., "c1");
 
         model.add_cons_coef(cons.clone(), x1.clone(), 0.); // x1 is unconstrained
         model.add_cons_coef(cons.clone(), x2.clone(), 10.); // x2 can't be be used
@@ -1193,16 +1161,10 @@
 
         let x1 = model.add_var(0., 1., 3., "x1", VarType::Binary);
         let x2 = model.add_var(0., 1., 4., "x2", VarType::Binary);
-        let cons1 = model.add_cons_set_part(
-            vec![],
-            "c",
-        );
+        let cons1 = model.add_cons_set_part(vec![], "c");
         model.add_cons_coef_setppc(cons1.clone(), x1.clone());
 
-        let cons2 = model.add_cons_set_part(
-            vec![x2.clone()],
-            "c",
-        );
+        let _cons2 = model.add_cons_set_part(vec![x2.clone()], "c");
 
         let solved_model = model.solve();
         let status = solved_model.get_status();
