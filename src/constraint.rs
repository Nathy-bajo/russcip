use crate::scip::ScipPtr;
use crate::{ffi, Row};
use std::rc::Rc;

/// A constraint in an optimization problem.
#[derive(Debug, Clone)]
#[allow(dead_code)]
pub struct Constraint {
    /// A pointer to the underlying `SCIP_CONS` C struct.
    pub(crate) raw: *mut ffi::SCIP_CONS,
    /// A reference to the SCIP instance that owns this constraint (to prevent freeing the model while the constraint is live).
    pub(crate) scip: Rc<ScipPtr>,
}

impl Constraint {
    /// Returns a pointer to the underlying `SCIP_CONS` C struct.
    pub fn inner(&self) -> *mut ffi::SCIP_CONS {
        self.raw
    }

    /// Returns the name of the constraint.
    pub fn name(&self) -> String {
        unsafe {
            let name = ffi::SCIPconsGetName(self.raw);
            String::from(std::ffi::CStr::from_ptr(name).to_str().unwrap())
        }
    }

    /// Returns the row associated with the constraint.
    pub fn row(&self) -> Option<Row> {
        let row_ptr = unsafe { ffi::SCIPconsGetRow(self.scip.raw, self.raw) };
        if row_ptr.is_null() {
            None
        } else {
            Some(Row {
                raw: row_ptr,
                scip: Rc::clone(&self.scip),
            })
        }
    }

    /// Returns the dual solution of the linear constraint in the current LP.
    /// Returns `None` if the constraint is not a linear constraint.
    pub fn dual_sol(&self) -> Option<f64> {
        let cons_handler = unsafe { ffi::SCIPconsGetHdlr(self.raw) };
        if cons_handler.is_null() {
            return None;
        }
        let cons_handler_name = unsafe { ffi::SCIPconshdlrGetName(cons_handler) };
        if cons_handler_name.is_null() {
            return None;
        }
        let cons_handler_name = unsafe { std::ffi::CStr::from_ptr(cons_handler_name) };
        if cons_handler_name.to_str().unwrap() != "linear" {
            return None;
        }

        Some(unsafe { ffi::SCIPgetDualsolLinear(self.scip.raw, self.raw) })
    }

<<<<<<< HEAD
    /// Returns the modifiable flag of the constraint
    pub fn is_modifiable(&self) -> bool {
        self.scip.cons_is_modifiable(self)
    }

    /// Returns the removable flag of the constraint
    pub fn is_removable(&self) -> bool {
        self.scip.cons_is_removable(self)
    }

    /// Returns whether the constraint should be separated during LP processing
    pub fn is_separated(&self) -> bool {
        self.scip.cons_is_separated(self)
=======
    /// Returns the corresponding transformed constraint.
    /// Returns `None` if the transformed constraint does not exist (yet).
    pub fn transformed(&self) -> Option<Constraint> {
        self.scip
            .get_transformed_cons(self)
            .ok()
            .flatten()
            .map(|raw| Constraint {
                raw,
                scip: self.scip.clone(),
            })
>>>>>>> c7ce00a9
    }
}

#[cfg(test)]
mod tests {
    use crate::{minimal_model, prelude::*};
    use core::f64;

    #[test]
    fn test_constraint_mem_safety() {
        // Create model
        let mut model = Model::new()
            .hide_output()
            .include_default_plugins()
            .create_prob("test")
            .set_obj_sense(ObjSense::Maximize);

        let x1 = model.add_var(0., f64::INFINITY, 3., "x1", VarType::Integer);
        let cons = model.add_cons(vec![&x1], &[1.], 4., 4., "cons");
        drop(model);

        assert_eq!(cons.name(), "cons");
    }

    #[test]
    fn test_constraint_transformed_no_transformed() {
        let mut model = minimal_model().hide_output().maximize();
        let x1 = model.add_var(0.0, f64::INFINITY, 10.0, "x1", VarType::Continuous);
        let cons = model.add_cons(vec![&x1], &[1.0], 0.0, 5.0, "cons");

        assert!(model.solve().best_sol().is_some());
        assert!(cons.transformed().is_none());
    }

    #[test]
    fn test_constraint_transformed_with_transformed() {
        let mut model = Model::new()
            .hide_output()
            .include_default_plugins()
            .create_prob("prob")
            .maximize();

        let x1 = model.add_var(0.0, f64::INFINITY, 10.0, "x1", VarType::Continuous);
        let cons = model.add_cons(vec![&x1], &[1.0], 0.0, 5.0, "cons");
        model.set_cons_modifiable(&cons, true);

        assert!(model.solve().best_sol().is_some());
        assert!(cons.transformed().is_some());
        let dual = cons.transformed().unwrap().dual_sol().unwrap();
        assert!(dual + 10.0 < f64::EPSILON);
    }
}<|MERGE_RESOLUTION|>--- conflicted
+++ resolved
@@ -58,7 +58,6 @@
         Some(unsafe { ffi::SCIPgetDualsolLinear(self.scip.raw, self.raw) })
     }
 
-<<<<<<< HEAD
     /// Returns the modifiable flag of the constraint
     pub fn is_modifiable(&self) -> bool {
         self.scip.cons_is_modifiable(self)
@@ -72,7 +71,8 @@
     /// Returns whether the constraint should be separated during LP processing
     pub fn is_separated(&self) -> bool {
         self.scip.cons_is_separated(self)
-=======
+    }
+    
     /// Returns the corresponding transformed constraint.
     /// Returns `None` if the transformed constraint does not exist (yet).
     pub fn transformed(&self) -> Option<Constraint> {
@@ -84,7 +84,6 @@
                 raw,
                 scip: self.scip.clone(),
             })
->>>>>>> c7ce00a9
     }
 }
 
