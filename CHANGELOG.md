# CHANGELOG

## unreleased
### Added
<<<<<<< HEAD
- Model methods to create child from the current focus node. 
- Node method to get its parent.
- Methods to add set cover and set packing constraints.
- Methods to add sols. 
=======
- Event handler plugin support. 
- Support for quadratic constraints.
>>>>>>> 0ccd9a74
### Fixed
### Changed
- Removed the prefix "get_" from all getter methods.
### Removed


## 0.2.3
### Added
- Event handler plugin support. 
### Fixed
- Fixed sending plugin data to and from SCIP. 
- Consistent model data across its clones. 
### Changed
### Removed


## 0.2.2
### Added
- `ModelRef` to give "unsafe" access to the Model struct to be used in plugins. 
- Add all missing documentation.
- Node wrapper struct. 
- `add_priced_var` method.
- `get_focus_node` method for `ModelRef`. 
### Fixed
### Changed
- Simplified `ModelRef` usage. 
### Removed


## 0.2.1
### Added
- Solving stats methods for number of nodes, time, and number of lp iterations. 
- Branching rule plugin. 
- Variable pricer plugin. 
- Set partitioning constraints.
### Fixed
### Changed
- Use Variable wrapper in branching candidates. 
### Removed<|MERGE_RESOLUTION|>--- conflicted
+++ resolved
@@ -2,15 +2,12 @@
 
 ## unreleased
 ### Added
-<<<<<<< HEAD
 - Model methods to create child from the current focus node. 
 - Node method to get its parent.
 - Methods to add set cover and set packing constraints.
 - Methods to add sols. 
-=======
 - Event handler plugin support. 
 - Support for quadratic constraints.
->>>>>>> 0ccd9a74
 ### Fixed
 ### Changed
 - Removed the prefix "get_" from all getter methods.
