# CHANGELOG

## unreleased
### Added
- Primal heuristic plugin
<<<<<<< HEAD
- Solving Model state, to represent methods accessible when during solving.
### Fixed
### Changed
- Moved ScipPtr struct and methods to its own module. 
=======
### Fixed
### Changed
>>>>>>> 36593583
### Removed

## 0.2.4
### Added
- Model methods to create child from the current focus node. 
- Node method to get its parent.
- Methods to add set cover and set packing constraints.
- Methods to add sols. 
- Event handler plugin support. 
- Support for quadratic constraints.
### Fixed
### Changed
- Removed the prefix "get_" from all getter methods.
- Move all public methods and types to root of library (to be easily imported).
- Increase coverage.
### Removed


## 0.2.3
### Added
- Event handler plugin support. 
### Fixed
- Fixed sending plugin data to and from SCIP. 
- Consistent model data across its clones. 
### Changed
### Removed


## 0.2.2
### Added
- `ModelRef` to give "unsafe" access to the Model struct to be used in plugins. 
- Add all missing documentation.
- Node wrapper struct. 
- `add_priced_var` method.
- `get_focus_node` method for `ModelRef`. 
### Fixed
### Changed
- Simplified `ModelRef` usage. 
### Removed


## 0.2.1
### Added
- Solving stats methods for number of nodes, time, and number of lp iterations. 
- Branching rule plugin. 
- Variable pricer plugin. 
- Set partitioning constraints.
### Fixed
### Changed
- Use Variable wrapper in branching candidates. 
### Removed<|MERGE_RESOLUTION|>--- conflicted
+++ resolved
@@ -2,16 +2,12 @@
 
 ## unreleased
 ### Added
-- Primal heuristic plugin
-<<<<<<< HEAD
+- Primal heuristic plugin.
 - Solving Model state, to represent methods accessible when during solving.
+- Moved solution query methods to its own trait.
 ### Fixed
 ### Changed
 - Moved ScipPtr struct and methods to its own module. 
-=======
-### Fixed
-### Changed
->>>>>>> 36593583
 ### Removed
 
 ## 0.2.4
